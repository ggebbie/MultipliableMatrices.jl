name = "UnitfulLinearAlgebra"
uuid = "c14bd059-d406-4571-8f61-9bd20e53c30b"
authors = ["G Jake Gebbie <ggebbie@whoi.edu>"]
version = "0.1.0"

[deps]
LinearAlgebra = "37e2e46d-f89d-539d-b4ee-838fcccc9c8e"
Revise = "295af30f-e4ad-537b-8983-00126c2a3abe"
Unitful = "1986cc42-f94f-5a68-af5c-568840ba703d"

[compat]
<<<<<<< HEAD
Unitful = "1"
=======
Revise = "3"
>>>>>>> fcd86697
julia = "1.8"

[extras]
Test = "8dfed614-e22c-5e08-85e1-65c5234f0b40"

[targets]
test = ["Test"]<|MERGE_RESOLUTION|>--- conflicted
+++ resolved
@@ -9,11 +9,8 @@
 Unitful = "1986cc42-f94f-5a68-af5c-568840ba703d"
 
 [compat]
-<<<<<<< HEAD
 Unitful = "1"
-=======
 Revise = "3"
->>>>>>> fcd86697
 julia = "1.8"
 
 [extras]
