--- conflicted
+++ resolved
@@ -16,19 +16,11 @@
 export svd, inv, transpose
 export unitrange, unitdomain
 export square, squarable, singular, unit_symmetric
-<<<<<<< HEAD
-export lu, det, diagm, (\), cholesky
+export lu, det, diagm, Diagonal, (\), cholesky
 export identitymatrix
 
 import LinearAlgebra: inv, det, lu, svd, getproperty,
-    diagm, cholesky
-=======
-export lu, det, diagm, Diagonal, (\)
-export identitymatrix
-
-import LinearAlgebra: inv, det, lu, svd, getproperty,
-    diagm, Diagonal
->>>>>>> 7dd2ba0f
+    diagm, Diagonal, cholesky
 import Base:(~), (*), (+), (\), getindex, setindex!,
     size, range, transpose
 #import Base.similar
@@ -605,13 +597,8 @@
 squarable(A::SquarableMatrix) = true
 squarable(A::EndomorphicMatrix) = true
 
-<<<<<<< HEAD
 unit_symmetric(A::MultipliableMatrices) = false
 unit_symmetric(A::UnitSymmetricMatrix) = true
-=======
-unit_symmetric(A::T) where T<: MultipliableMatrices = false
-unit_symmetric(A::UnitSymmetricMatrix)  = true
->>>>>>> 7dd2ba0f
 
 """
     function invdimension
@@ -830,7 +817,6 @@
 #Diagonal(v::AbstractVector,r::Unitful.Unitlike,d::Unitful.Unitlike; exact = false) = MultipliableMatrix(Diagonal(ustrip.(v)),r,d ; exact=exact)    
 #end
 
-<<<<<<< HEAD
 function cholesky(A::MultipliableMatrices)
     if unit_symmetric(A)
         C = LinearAlgebra.cholesky(A.numbers)
@@ -847,7 +833,6 @@
     # F = LU(factors,F̂.ipiv,F̂.info)
 end
 
-=======
 """
     function Diagonal(v::AbstractVector,r::Unitful.Unitlike,d::Unitful.Unitlike; exact = false)
 
@@ -866,5 +851,4 @@
 """
 cholesky(A::MultipliableMatrices) = ((unit_symmetric(A) && ishermitian(A.numbers) )?
     B = MultipliableMatrix(cholesky(
->>>>>>> 7dd2ba0f
 end